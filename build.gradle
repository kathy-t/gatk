--- conflicted
+++ resolved
@@ -12,13 +12,8 @@
     id 'maven-publish'
     id 'signing'
     id "jacoco"
-<<<<<<< HEAD
-    id "de.undercouch.download" version "2.1.0" //used for downloading GSA lib
-    id "com.github.johnrengelman.shadow" version "6.1.0"    //used to build the shadow and sparkJars
-=======
     id "de.undercouch.download" version "4.1.2" //used for downloading GSA lib
     id "com.github.johnrengelman.shadow" version "7.1.1"    //used to build the shadow and sparkJars
->>>>>>> 72684d0f
     id "com.github.ben-manes.versions" version "0.12.0" //used for identifying dependencies that need updating
     id 'com.palantir.git-version' version '0.5.1' //version helper
 }
@@ -66,33 +61,18 @@
     jcenter()
 }
 
-<<<<<<< HEAD
 final htsjdkVersion = System.getProperty('htsjdk.version','2.24.1-1-gf0c975a-SNAPSHOT')
-final picardVersion = System.getProperty('picard.version','2.25.0')
-final barclayVersion = System.getProperty('barclay.version','4.0.1')
-=======
-final htsjdkVersion = System.getProperty('htsjdk.version','2.24.1')
 final picardVersion = System.getProperty('picard.version','2.27.1')
 final barclayVersion = System.getProperty('barclay.version','4.0.2')
->>>>>>> 72684d0f
 final sparkVersion = System.getProperty('spark.version', '2.4.5')
 final scalaVersion = System.getProperty('scala.version', '2.11')
 final hadoopVersion = System.getProperty('hadoop.version', '3.2.1')
 final disqVersion = System.getProperty('disq.version','0.3.6')
-<<<<<<< HEAD
-
-final genomicsdbVersion = System.getProperty('genomicsdb.version','1.3.2')
-final bigQueryVersion = System.getProperty('bigQuery.version', '2.5.1')
-final bigQueryStorageVersion = System.getProperty('bigQueryStorage.version', '2.7.0')
-
-final guavaVersion = System.getProperty('guava.version', '27.1-jre')
-final log4j2Version = System.getProperty('log4j2Version', '2.17.0')
-=======
 final genomicsdbVersion = System.getProperty('genomicsdb.version','1.4.3')
 final bigQueryVersion = System.getProperty('bigQuery.version', '2.9.0')
+final bigQueryStorageVersion = System.getProperty('bigQueryStorage.version', '2.9.1')
 final guavaVersion = System.getProperty('guava.version', '31.0.1-jre')
 final log4j2Version = System.getProperty('log4j2Version', '2.17.1')
->>>>>>> 72684d0f
 final testNGVersion = '7.0.0'
 
 final googleCloudNioDependency = 'com.google.cloud:google-cloud-nio:0.123.25'
@@ -200,11 +180,7 @@
         force 'com.google.guava:guava:' + guavaVersion
         // force the htsjdk version so we don't get a different one transitively
         force 'com.github.samtools:htsjdk:' + htsjdkVersion
-<<<<<<< HEAD
-        force 'com.google.protobuf:protobuf-java:3.19.0'
-=======
         force 'com.google.protobuf:protobuf-java:3.19.4'
->>>>>>> 72684d0f
         // force testng dependency so we don't pick up a different version via GenomicsDB
         force 'org.testng:testng:' + testNGVersion
         force 'org.broadinstitute:barclay:' + barclayVersion
@@ -290,19 +266,9 @@
     implementation 'com.opencsv:opencsv:3.4'
     implementation 'com.google.guava:guava:' + guavaVersion
     implementation 'com.github.samtools:htsjdk:'+ htsjdkVersion
-<<<<<<< HEAD
-    implementation(googleCloudNioDependency) {
-        transitive = false
-    }
-
+    implementation(googleCloudNioDependency)
     implementation 'com.google.cloud:google-cloud-bigquery:' + bigQueryVersion
     implementation 'com.google.cloud:google-cloud-bigquerystorage:' + bigQueryStorageVersion
-=======
-    implementation(googleCloudNioDependency)
-
-    implementation 'com.google.cloud:google-cloud-bigquery:' + bigQueryVersion
-    implementation 'com.google.cloud:google-cloud-bigquerystorage:2.9.1'
->>>>>>> 72684d0f
 
     implementation "gov.nist.math.jama:gov.nist.math.jama:1.1.1"
 
@@ -354,22 +320,14 @@
         exclude module: 'hadoop-bam'
     }
 
-<<<<<<< HEAD
-    implementation 'org.jgrapht:jgrapht-core:0.9.1'
-=======
     implementation 'org.jgrapht:jgrapht-core:1.1.0'
     implementation 'org.jgrapht:jgrapht-io:1.1.0'
->>>>>>> 72684d0f
-
     implementation('org.disq-bio:disq:' + disqVersion)
     implementation('org.apache.hadoop:hadoop-client:' + hadoopVersion) // should be a 'provided' dependency
     implementation('com.github.jsr203hadoop:jsr203hadoop:1.0.3')
 
-<<<<<<< HEAD
     implementation('org.apache.orc:orc:1.6.5')
 
-=======
->>>>>>> 72684d0f
     implementation('de.javakaffee:kryo-serializers:0.41') {
         exclude module: 'kryo' // use Spark's version
     }
@@ -395,11 +353,7 @@
         transitive = false
     }
 
-<<<<<<< HEAD
-    implementation('com.intel.gkl:gkl:0.8.6') {
-=======
     implementation('com.intel.gkl:gkl:0.8.8') {
->>>>>>> 72684d0f
         exclude module: 'htsjdk'
     }
 
@@ -409,12 +363,8 @@
     implementation 'org.broadinstitute:http-nio:0.1.0-rc1'
 
     // Required for COSMIC Funcotator data source:
-<<<<<<< HEAD
-    implementation 'org.xerial:sqlite-jdbc:3.20.1'
-=======
     implementation 'org.xerial:sqlite-jdbc:3.36.0.3'
->>>>>>> 72684d0f
-    
+
     // Required for SV Discovery machine learning
     implementation group: 'biz.k11i', name: 'xgboost-predictor', version: '0.3.0'
 
@@ -485,11 +435,7 @@
 }
 
 wrapper {
-<<<<<<< HEAD
-    gradleVersion = '6.9.1'
-=======
     gradleVersion = '7.3.2'
->>>>>>> 72684d0f
 }
 
 tasks.withType(ShadowJar) {
@@ -513,11 +459,6 @@
 
 shadowJar {
     configurations = [project.configurations.runtimeClasspath]
-<<<<<<< HEAD
-    classifier = 'local'
-=======
-    archiveClassifier = 'local'
->>>>>>> 72684d0f
     mergeServiceFiles('reference.conf')
     doLast {
         // Create a symlink to the newly created jar.  The name will be gatk.jar and
@@ -712,21 +653,13 @@
 
 task testUtilsJavadocJar(type: Jar, dependsOn: testUtilsJavadoc){
     archiveBaseName = "$project.name-test-utils"
-<<<<<<< HEAD
-    classifier = 'javadoc'
-=======
     archiveClassifier = 'javadoc'
->>>>>>> 72684d0f
     from "$docBuildDir/testUtilsJavadoc"
 }
 
 task testUtilsSourcesJar(type: Jar){
     archiveBaseName = "$project.name-test-utils"
-<<<<<<< HEAD
-    classifier = 'sources'
-=======
     archiveClassifier = 'sources'
->>>>>>> 72684d0f
     from sourceSets.testUtils.allSource
 }
 
@@ -879,15 +812,8 @@
 def execWDLValidation = { validateWDL ->
     println "Executing: $validateWDL"
     try {
-<<<<<<< HEAD
-        def proc = validateWDL.execute()
-        def retCode = proc.waitFor()
-        if (retCode.intValue() != 0) {
-            println "[ERROR] ${proc.getErrorStream()}"
-=======
         def retCode = validateWDL.execute().waitFor()
         if (retCode.intValue() != 0) {
->>>>>>> 72684d0f
             throw new GradleException("Execution of \"$validateWDL\" failed with exit code: $retCode.")
         }
         return retCode
@@ -1019,39 +945,6 @@
     }
 }
 
-<<<<<<< HEAD
-publishing {
-    publications {
-        gatk(MavenPublication) {
-            from components.java
-            artifactId = "gatk"
-            pom basePomConfiguration
-
-            artifact sourcesJar
-            artifact javadocJar
-        }
-
-        testUtils(MavenPublication) {
-            artifactId = "gatk-test-utils"
-            pom basePomConfiguration
-
-            artifact testUtilsJar
-            artifact testUtilsSourcesJar
-            artifact testUtilsJavadocJar
-
-        }
-    }
-
-    repositories {
-        maven {
-            name = "SonaType"
-            url =  "https://oss.sonatype.org/service/local/staging/deploy/maven2/"
-            credentials {
-                username = project.findProperty("sonatypeUsername")
-                password = project.findProperty("sonatypePassword")
-            }
-        }
-=======
 
 //remove the shadow jar from the published component
 components.java.withVariantsFromConfiguration(project.configurations.shadowRuntimeElements) {
@@ -1078,15 +971,7 @@
             artifact testUtilsJar
             artifact testUtilsSourcesJar
             artifact testUtilsJavadocJar
->>>>>>> 72684d0f
-
-        maven {
-            name = "Artifactory"
-            url = "https://broadinstitute.jfrog.io/broadinstitute/libs-snapshot-local/"
-            credentials {
-                username = System.env.ARTIFACTORY_USERNAME
-                password = System.env.ARTIFACTORY_PASSWORD
-            }
+
         }
     }
 
@@ -1108,12 +993,6 @@
     }
 }
 
-publish {
-    doFirst {
-        println "Attempting to upload version:$version"
-    }
-}
-
 task installSpark{ dependsOn sparkJar }
 task installAll{  dependsOn installSpark, installDist }
 
